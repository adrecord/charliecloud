/* Copyright © Los Alamos National Security, LLC, and others. */

/* Notes:

   1. This program does not bother to free memory allocations, since they are
      modest and the program is short-lived.
   2. If you change any of the setuid code, consult the FAQ for some important
      design goals. */

#define _GNU_SOURCE
#include <argp.h>
#include <assert.h>
#include <errno.h>
#include <fcntl.h>
#include <libgen.h>
#include <sched.h>
#include <stdbool.h>
#include <stdlib.h>
#include <string.h>
#include <sys/mount.h>
#include <sys/stat.h>
#include <sys/syscall.h>
#include <unistd.h>

#include "charliecloud.h"

/** Constants and macros **/

/* Host filesystems to bind. */
#define USER_BINDS_MAX 10
const char * DEFAULT_BINDS[] = { "/dev",
                                 "/etc/passwd",
                                 "/etc/group",
                                 "/etc/hosts",
                                 "/etc/resolv.conf",
                                 "/proc",
                                 "/sys",
                                 NULL };

/* Number of supplemental GIDs we can deal with. */
#define SUPP_GIDS_MAX 128

/* Maximum length of paths we're willing to deal with. (Note that
   system-defined PATH_MAX isn't reliable.) */
#define PATH_CHARS 4096

/* Log the current UIDs. */
#define LOG_IDS log_ids(__func__, __LINE__)


/** Command line options **/

const char usage[] = "\
\n\
Run a command in a Charliecloud container.\n\
\v\
Example:\n\
\n\
  $ ch-run /data/foo -- echo hello\n\
  hello\n\
\n\
You cannot use this program to actually change your UID.";

const char args_doc[] = "NEWROOT CMD [ARG...]";

const struct argp_option options[] = {
   { "bind",        'b', "SRC[:DST]", 0,
     "mount SRC at guest DST (default /mnt/0, /mnt/1, etc.)"},
   { "write",       'w', 0,     0, "mount image read-write"},
   { "no-home",      -2, 0,     0, "do not bind-mount your home directory"},
   { "cd",          'c', "DIR", 0, "initial working directory in container"},
#ifndef SETUID
   { "gid",         'g', "GID", 0, "run as GID within container" },
#endif
   { "is-setuid",    -1, 0,     0,
     "exit successfully if compiled for setuid, else fail" },
<<<<<<< HEAD
   { "private-tmp", 't', 0,     0, "mount container-private ramfs on /tmp" }, // See Cray CASE #188073
=======
   { "private-tmp", 't', 0,     0, "use container-private /tmp" },
>>>>>>> 9e6324ef
#ifndef SETUID
   { "uid",         'u', "UID", 0, "run as UID within container" },
#endif
   { "verbose",     'v', 0,     0, "be more verbose (debug if repeated)" },
   { "version",     'V', 0,     0, "print version and exit" },
   { 0 }
};

struct bind {
   char * src;
   char * dst;
};

struct args {
   struct bind binds[USER_BINDS_MAX+1];
   gid_t container_gid;
   uid_t container_uid;
   char * newroot;
   char * initial_working_dir;
   bool private_home;
   bool private_tmp;
   bool writable;
   int user_cmd_start;  // index into argv where NEWROOT is
   int verbose;
};

void enter_udss(char * newroot, bool writeable, struct bind * binds,
                bool private_tmp, bool private_home);
void log_ids(const char * func, int line);
void run_user_command(int argc, char * argv[], int user_cmd_start);
static error_t parse_opt(int key, char * arg, struct argp_state * state);
void privs_verify_invoking();
void setup_namespaces(uid_t cuid, gid_t cgid);
#ifdef SETUID
void privs_drop_permanently();
void privs_drop_temporarily();
void privs_restore();
#endif

struct args args;
const struct argp argp = { options, parse_opt, args_doc, usage };


/** Main **/

int main(int argc, char * argv[])
{
   privs_verify_invoking();
#ifdef SETUID
   privs_drop_temporarily();
#endif
   memset(args.binds, 0, sizeof(args.binds));
   args.container_gid = getgid();
   args.container_uid = getuid();
   args.initial_working_dir = NULL;
   args.private_home = false;
   args.private_tmp = false;
   args.verbose = 0;
   Z_ (setenv("ARGP_HELP_FMT", "opt-doc-col=25,no-dup-args-note", 0));
   Z_ (argp_parse(&argp, argc, argv, 0, &(args.user_cmd_start), &args));
   Te (args.user_cmd_start < argc - 1, "NEWROOT and/or CMD not specified");
   assert(args.binds[USER_BINDS_MAX].src == NULL);  // overrun in argp_parse?
   args.newroot = realpath(argv[args.user_cmd_start++], NULL);
   Tf (args.newroot != NULL, "couldn't resolve image path");

   if (args.verbose) {
      fprintf(stderr, "newroot: %s\n", args.newroot);
      fprintf(stderr, "container uid: %u\n", args.container_uid);
      fprintf(stderr, "container gid: %u\n", args.container_gid);
      fprintf(stderr, "private /tmp: %d\n", args.private_tmp);
   }

   setup_namespaces(args.container_uid, args.container_gid);
   enter_udss(args.newroot, args.writable, args.binds,
              args.private_tmp, args.private_home);

#ifdef SETUID
   privs_drop_permanently();
#endif
   run_user_command(argc, argv, args.user_cmd_start); // should never return
   exit(EXIT_FAILURE);
}


/** Supporting functions **/

/* Enter the UDSS. After this, we are inside the UDSS.

   Note that pivot_root(2) requires a complex dance to work, i.e., to avoid
   multiple undocumented error conditions. This dance is explained in detail
   in examples/syscalls/pivot_root.c. */
void enter_udss(char * newroot, bool writable, struct bind * binds,
                bool private_tmp, bool private_home)
{
   char * base;
   char * dir;
   char * oldpath;
   char * path;
   char bin[PATH_CHARS];
   struct stat st;

   LOG_IDS;

#ifdef SETUID

   privs_restore();

   // Make the whole filesystem tree private. Otherwise, there's a big mess,
   // as the manipulations of the shared mounts propagate into the parent
   // namespace. Then the mount(MS_MOVE) call below fails with EINVAL, and
   // nothing is cleaned up so the mounts are a big tangle and ch-tar2dir will
   // delete your home directory. I think this is redundant with some of the
   // below, but it doesn't seem to hurt.
   Z_ (mount(NULL, "/", NULL, MS_REC | MS_PRIVATE, NULL));

#endif

   // Claim newroot for this namespace
   Zf (mount(newroot, newroot, NULL,
             MS_REC | MS_BIND | MS_PRIVATE, NULL), newroot);
   // Bind-mount default directories at the same host and guest path
   for (int i = 0; DEFAULT_BINDS[i] != NULL; i++) {
      T_ (1 <= asprintf(&path, "%s%s", newroot, DEFAULT_BINDS[i]));
      Z_ (mount(DEFAULT_BINDS[i], path, NULL,
                MS_REC | MS_BIND | MS_RDONLY, NULL));
   }
   // Container /tmp
   T_ (1 <= asprintf(&path, "%s%s", newroot, "/tmp"));
   if (private_tmp) {
<<<<<<< HEAD
      TRY (mount(NULL, path, "ramfs", 0, 0)); // See Cray CASE #188073
=======
      Z_ (mount(NULL, path, "tmpfs", 0, 0));
>>>>>>> 9e6324ef
   } else {
      Z_ (mount("/tmp", path, NULL, MS_REC | MS_BIND, NULL));
   }
   if (!private_home) {
<<<<<<< HEAD
      // Mount ramfs on guest /home because guest root is read-only
      TRY (0 > asprintf(&path, "%s/home", newroot));
      TRY (mount(NULL, path, "ramfs", 0, 0)); // See Cray CASE #188073
=======
      // Mount tmpfs on guest /home because guest root is read-only
      T_ (1 <= asprintf(&path, "%s/home", newroot));
      Z_ (mount(NULL, path, "tmpfs", 0, "size=4m"));
>>>>>>> 9e6324ef
      // Bind-mount user's home directory at /home/$USER. The main use case is
      // dotfiles.
      T_ (1 <= asprintf(&path, "%s/home/%s", newroot, getenv("USER")));
      Z_ (mkdir(path, 0755));
      Z_ (mount(getenv("HOME"), path, NULL, MS_REC | MS_BIND, NULL));
   }
   // Bind-mount /usr/bin/ch-ssh if it exists.
   T_ (1 <= asprintf(&path, "%s/usr/bin/ch-ssh", newroot));
   if (stat(path, &st)) {
      T_ (errno == ENOENT);
   } else {
      T_ (-1 != readlink("/proc/self/exe", bin, PATH_CHARS));
      bin[PATH_CHARS-1] = 0;  // guarantee string termination
      dir = dirname(bin);
      T_ (1 <= asprintf(&oldpath, "%s/ch-ssh", dir));
      Z_ (mount(oldpath, path, NULL, MS_BIND, NULL));
   }
   // Bind-mount user-specified directories at guest DST and|or /mnt/i,
   // which must exist
   for (int i = 0; binds[i].src != NULL; i++) {
      T_ (1 <= asprintf(&path, "%s%s", newroot, binds[i].dst));
      Zf (mount(binds[i].src, path, NULL, MS_REC | MS_BIND, NULL),
          "could not bind %s to %s", binds[i].src, binds[i].dst);
   }

   // Overmount / to avoid EINVAL if it's a rootfs
   T_ (path = strdup(newroot));
   dir = dirname(path);
   T_ (path = strdup(newroot));
   base = basename(path);
   Z_ (mount(dir, dir, NULL, MS_REC | MS_BIND | MS_PRIVATE, NULL));
   Z_ (chdir(dir));
   Z_ (mount(dir, "/", NULL, MS_MOVE, NULL));
   Z_ (chroot("."));
   T_ (1 <= asprintf(&newroot, "/%s", base));

   if (!writable && !(access(newroot, W_OK) == -1 && errno == EROFS)) {
      // Re-mount image read-only
      Zf (mount(NULL, newroot, NULL, MS_REMOUNT | MS_BIND | MS_RDONLY, NULL),
          "can't re-mount image read-only (is it on NFS?)");
   }
   // Pivot into the new root. Use /dev because it's available even in
   // extremely minimal images.
   T_ (1 <= asprintf(&path, "%s/dev", newroot));
   Z_ (chdir(newroot));
   Z_ (syscall(SYS_pivot_root, newroot, path));
   Z_ (chroot("."));
   Z_ (umount2("/dev", MNT_DETACH));

#ifdef SETUID
   privs_drop_temporarily();
#endif

   if (args.initial_working_dir != NULL)
      Zf (chdir(args.initial_working_dir),
          "can't cd to %s", args.initial_working_dir);
}

/* If verbose, print uids and gids on stderr prefixed with where. */
void log_ids(const char * func, int line)
{
   uid_t ruid, euid, suid;
   gid_t rgid, egid, sgid;
   gid_t supp_gids[SUPP_GIDS_MAX];
   int supp_gid_ct;

   if (args.verbose >= 2) {
      Z_ (getresuid(&ruid, &euid, &suid));
      Z_ (getresgid(&rgid, &egid, &sgid));
      fprintf(stderr, "%s %d: uids=%d,%d,%d, gids=%d,%d,%d + ", func, line,
              ruid, euid, suid, rgid, egid, sgid);
      supp_gid_ct = getgroups(SUPP_GIDS_MAX, supp_gids);
      if (supp_gid_ct == -1) {
         T_ (errno == EINVAL);
         Te (0, "more than %d groups", SUPP_GIDS_MAX);
      }
      for (int i = 0; i < supp_gid_ct; i++) {
         if (i > 0)
            fprintf(stderr, ",");
         fprintf(stderr, "%d", supp_gids[i]);
      }
      fprintf(stderr, "\n");
   }
}

/* Parse one command line option. Called by argp_parse(). */
static error_t parse_opt(int key, char * arg, struct argp_state * state)
{
   struct args * as = state->input;
   int i;
   long l;

   switch (key) {
   case -1:
#ifdef SETUID
      exit(EXIT_SUCCESS);
#else
      exit(EXIT_FAILURE);
#endif
      break;
   case -2:
      as->private_home = true;
      break;
   case 'c':
      as->initial_working_dir = arg;
      break;
   case 'b':
      for (i = 0; as->binds[i].src != NULL; i++)
         ;
      Te (i < USER_BINDS_MAX,
          "--bind can be used at most %d times", USER_BINDS_MAX);
      as->binds[i].src = strsep(&arg, ":");
      assert(as->binds[i].src != NULL);
      if (arg)
         as->binds[i].dst = arg;
      else // arg is NULL => no destination specified
         T_ (1 <= asprintf(&(as->binds[i].dst), "/mnt/%d", i));
      Te (as->binds[i].src[0] != 0, "--bind: no source provided");
      Te (as->binds[i].dst[0] != 0, "--bind: no destination provided");
      break;
   case 'g':
      errno = 0;
      l = strtol(arg, NULL, 0);
      Te (errno == 0 && l >= 0, "GID must be a non-negative integer");
      as->container_gid = (gid_t)l;
      break;
   case 't':
      as->private_tmp = true;
      break;
   case 'u':
      errno = 0;
      l = strtol(arg, NULL, 0);
      Te (errno == 0 && l >= 0, "UID must be a non-negative integer");
      as->container_uid = (uid_t)l;
      break;
   case 'V':
      version();
      exit(EXIT_SUCCESS);
      break;
   case 'v':
      as->verbose++;
      break;
   case 'w':
      as->writable = true;
      break;
   default:
      return ARGP_ERR_UNKNOWN;
   };

   return 0;
}

/* Validate that the UIDs and GIDs are appropriate for program start, and
   abort if not.

   Note: If the binary is setuid, then the real UID will be the invoking user
   and the effective and saved UIDs will be the owner of the binary.
   Otherwise, all three IDs are that of the invoking user. */
void privs_verify_invoking()
{
   uid_t ruid, euid, suid;
   gid_t rgid, egid, sgid;

   Z_ (getresuid(&ruid, &euid, &suid));
   Z_ (getresgid(&rgid, &egid, &sgid));

   // Calling the program if user is really root is OK.
   if (   ruid == 0 && euid == 0 && suid == 0
       && rgid == 0 && egid == 0 && sgid == 0)
      return;

   // Now that we know user isn't root, no GID privilege is allowed.
   T_ (egid != 0);                           // no privilege
   T_ (egid == rgid && egid == sgid);        // no setuid or funny business

   // Setuid must match the compiled mode.
#ifdef SETUID
   T_ (ruid != 0 && euid == 0 && suid == 0); // must be setuid root
#else
   T_ (euid != 0);                           // no privilege
   T_ (euid == ruid && euid == suid);        // no setuid or funny business
#endif
}

/* Drop UID privileges permanently. */
#ifdef SETUID
void privs_drop_permanently()
{
   uid_t uid_wanted, ruid, euid, suid;
   gid_t rgid, egid, sgid;

   // Drop privileges.
   uid_wanted = getuid();
   T_ (uid_wanted != 0);  // abort if real UID is root
   Z_ (setresuid(uid_wanted, uid_wanted, uid_wanted));

   // Try to regain privileges; it should fail.
   T_ (-1 == setuid(0));
   T_ (-1 == setresuid(-1, 0, -1));

   // UIDs should be unprivileged and the same.
   Z_ (getresuid(&ruid, &euid, &suid));
   T_ (ruid == uid_wanted);
   T_ (uid_wanted == ruid && uid_wanted == euid && uid_wanted == suid);

   // GIDs should be unprivileged and the same.
   Z_ (getresgid(&rgid, &egid, &sgid));
   T_ (rgid != 0);
   T_ (rgid == egid && rgid == sgid);
}
#endif // SETUID

/* Drop UID privileges temporarily; can be regained with privs_restore(). */
#ifdef SETUID
void privs_drop_temporarily()
{
   uid_t unpriv_uid = getuid();

   if (unpriv_uid == 0) {
      // Invoked as root, so descend to nobody.
      unpriv_uid = 65534;
   }

   Z_ (setresuid(-1, unpriv_uid, -1));
   T_ (unpriv_uid == geteuid());
}
#endif // SETUID

/* Restore privileges that have been dropped with privs_drop_temporarily(). */
#ifdef SETUID
void privs_restore()
{
   uid_t ruid, euid, suid;

   Z_ (setresuid(-1, 0, -1));
   Z_ (getresuid(&ruid, &euid, &suid));
}
#endif // SETUID

/* Replace the current process with user command and arguments. argv will be
   overwritten in order to avoid the need for copying it, because execvp()
   requires null-termination instead of an argument count. */
void run_user_command(int argc, char * argv[], int user_cmd_start)
{
   char * old_path, * new_path;

   LOG_IDS;

   for (int i = user_cmd_start; i < argc; i++)
      argv[i - user_cmd_start] = argv[i];
   argv[argc - user_cmd_start] = NULL;

   // Append /bin to $PATH if not already present. See FAQ.
   old_path = getenv("PATH");
   if (old_path == NULL) {
      if (args.verbose)
         fprintf(stderr, "warning: $PATH not set\n");
   } else if (   strstr(old_path, "/bin") != old_path
              && !strstr(old_path, ":/bin")) {
      T_ (1 <= asprintf(&new_path, "%s:/bin", old_path));
      Z_ (setenv("PATH", new_path, 1));
      if (args.verbose)
         fprintf(stderr, "new $PATH: %s\n", new_path);
   }

   if (args.verbose) {
      fprintf(stderr, "cmd at %d/%d:", user_cmd_start, argc);
      for (int i = 0; argv[i] != NULL; i++)
         fprintf(stderr, " %s", argv[i]);
      fprintf(stderr, "\n");
   }

   execvp(argv[0], argv);  // only returns if error
   Tf (0, "can't execve(2) user command");
}

/* Activate the desired isolation namespaces. */
void setup_namespaces(uid_t cuid, gid_t cgid)
{
#ifdef SETUID

   // can't change IDs from invoking
   T_ (cuid == getuid());
   T_ (cgid == getgid());

   privs_restore();
   Z_ (unshare(CLONE_NEWNS));
   privs_drop_temporarily();

#else // not SETUID

   int fd;
   uid_t euid = -1;
   gid_t egid = -1;

   euid = geteuid();
   egid = getegid();

   LOG_IDS;
   Z_ (unshare(CLONE_NEWNS|CLONE_NEWUSER));
   LOG_IDS;

   /* Write UID map. What we are allowed to put here is quite limited. Because
      we do not have CAP_SETUID in the *parent* user namespace, we can map
      exactly one UID: an arbitrary container UID to our EUID in the parent
      namespace.

      This is sufficient to change our UID within the container; no setuid(2)
      or similar required. This is because the EUID of the process in the
      parent namespace is unchanged, so the kernel uses our new 1-to-1 map to
      convert that EUID into the container UID for most (maybe all)
      purposes. */
   T_ (-1 != (fd = open("/proc/self/uid_map", O_WRONLY)));
   T_ (1 <= dprintf(fd, "%d %d 1\n", cuid, euid));
   Z_ (close(fd));
   LOG_IDS;

   T_ (-1 != (fd = open("/proc/self/setgroups", O_WRONLY)));
   T_ (1 <= dprintf(fd, "deny\n"));
   Z_ (close(fd));
   T_ (-1 != (fd = open("/proc/self/gid_map", O_WRONLY)));
   T_ (1 <= dprintf(fd, "%d %d 1\n", cgid, egid));
   Z_ (close(fd));
   LOG_IDS;

#endif // not SETUID
}<|MERGE_RESOLUTION|>--- conflicted
+++ resolved
@@ -74,11 +74,7 @@
 #endif
    { "is-setuid",    -1, 0,     0,
      "exit successfully if compiled for setuid, else fail" },
-<<<<<<< HEAD
-   { "private-tmp", 't', 0,     0, "mount container-private ramfs on /tmp" }, // See Cray CASE #188073
-=======
    { "private-tmp", 't', 0,     0, "use container-private /tmp" },
->>>>>>> 9e6324ef
 #ifndef SETUID
    { "uid",         'u', "UID", 0, "run as UID within container" },
 #endif
@@ -208,24 +204,14 @@
    // Container /tmp
    T_ (1 <= asprintf(&path, "%s%s", newroot, "/tmp"));
    if (private_tmp) {
-<<<<<<< HEAD
-      TRY (mount(NULL, path, "ramfs", 0, 0)); // See Cray CASE #188073
-=======
-      Z_ (mount(NULL, path, "tmpfs", 0, 0));
->>>>>>> 9e6324ef
+      Z_ (mount(NULL, path, "ramfs", 0, 0)); // See Cray CASE #188073
    } else {
       Z_ (mount("/tmp", path, NULL, MS_REC | MS_BIND, NULL));
    }
    if (!private_home) {
-<<<<<<< HEAD
       // Mount ramfs on guest /home because guest root is read-only
-      TRY (0 > asprintf(&path, "%s/home", newroot));
-      TRY (mount(NULL, path, "ramfs", 0, 0)); // See Cray CASE #188073
-=======
-      // Mount tmpfs on guest /home because guest root is read-only
       T_ (1 <= asprintf(&path, "%s/home", newroot));
-      Z_ (mount(NULL, path, "tmpfs", 0, "size=4m"));
->>>>>>> 9e6324ef
+      Z_ (mount(NULL, path, "ramfs", 0, 0)); // See Cray CASE #188073
       // Bind-mount user's home directory at /home/$USER. The main use case is
       // dotfiles.
       T_ (1 <= asprintf(&path, "%s/home/%s", newroot, getenv("USER")));
