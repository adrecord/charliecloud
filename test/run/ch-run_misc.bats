--- conflicted
+++ resolved
@@ -742,13 +742,8 @@
 
 @test 'Docker metadata' {
     scope standard
-<<<<<<< HEAD
     [[ $CH_BUILDER = docker ]] || skip 'We only test docker metadata'
-    image="debian9"
-=======
-    [[ $CH_BUILDER = docker ]] || skip 'Docker only'
-    image="00_tiny"
->>>>>>> ef15caa0
+    image="centos7"
     diff -u - "$ch_imgdir/$image/ch/metadata.json" <<'EOF'
 {
   "arch": "amd64",
@@ -756,13 +751,14 @@
   "env": {
     "PATH=/usr/local/sbin:/usr/local/bin:/usr/sbin:/usr/bin:/sbin:/bin"
   },
-<<<<<<< HEAD
-  "labels": {},  
-  "shell": ["|1","DEBIAN_FRONTEND=noninteractive","/bin/sh","-c","apt-get update  && apt-get install -y --no-install-recommends apt-utils  && rm -rf /var/lib/apt/lists/*"],
-=======
-  "labels": {},
-  "shell": ["/bin/sh","-c"],
->>>>>>> ef15caa0
+  "labels": {
+    "org.label-schema.build-date": "20191001",
+    "org.label-schema.license": "GPLv2",
+    "org.label-schema.name": "CentOS Base Image",
+    "org.label-schema.schema-version": "1.0",
+    "org.label-schema.vendor": "CentOS"
+  },
+  "shell": ["/bin/bash"],
   "volumes": []
 }
 EOF
